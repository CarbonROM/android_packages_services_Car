--- conflicted
+++ resolved
@@ -234,7 +234,6 @@
         },
     },
     compile_dex: true,
-<<<<<<< HEAD
     dist: {
         targets: ["dist_files"],
     }
@@ -254,7 +253,6 @@
         },
     },
     compile_dex: true,
-=======
 }
 
 // Export the api/system-current.txt file.
@@ -277,5 +275,4 @@
     srcs: [
         "api/system-removed.txt",
     ],
->>>>>>> 379e122b
 }